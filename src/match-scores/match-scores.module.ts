--- conflicted
+++ resolved
@@ -8,13 +8,10 @@
 import { MatchResultService } from './services/match-result.service';
 import { TeamStatsService } from './team-stats.service';
 import { ITeamStatsService } from './interfaces/team-stats.interface';
-<<<<<<< HEAD
+import { RankingUpdateService } from './ranking-update.service';
+import { TeamStatsApiModule } from './team-stats-api.module';
 import { ScoreConfigResolutionService } from '../score-config/score-config-resolution.service';
 
-=======
-import { RankingUpdateService } from './ranking-update.service';
-import { TeamStatsApiModule } from './team-stats-api.module';
->>>>>>> 1e2c40f7
 
 @Module({
   imports: [TeamStatsApiModule],
@@ -25,11 +22,8 @@
     ScoreCalculationService,
     AllianceRepository,
     MatchResultService,
-<<<<<<< HEAD
+    RankingUpdateService,
     ScoreConfigResolutionService,
-=======
-    RankingUpdateService,
->>>>>>> 1e2c40f7
     {
       provide: 'ITeamStatsService',
       useClass: TeamStatsService,
